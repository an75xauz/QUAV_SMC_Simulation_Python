--- conflicted
+++ resolved
@@ -9,7 +9,8 @@
 import matplotlib.pyplot as plt
 from matplotlib.animation import FuncAnimation
 import matplotlib.gridspec as gridspec
-from typing import List
+from mpl_toolkits.mplot3d import Axes3D
+from typing import List, Optional, Union
 
 
 class QuadrotorSimulator:
@@ -411,46 +412,4 @@
         ax5.legend()
 
         plt.tight_layout()
-<<<<<<< HEAD
-        plt.show()
-=======
-        plt.show()
-
-
-
-def main():
-    # You can change in this function for simulation parameters
-    parser = argparse.ArgumentParser(description='Control simulation')
-    parser.add_argument('--initial', type=float, nargs=3, default=[0, 0, 0],
-                        help='Initial Position [x y z] (Default: [0 0 0])')
-    parser.add_argument('--target', type=float, nargs=3, default=[1, 5, 5],
-                        help='Target Position [x y z] (Default: [1 1 1])')
-    parser.add_argument('--time', type=float, default=10,
-                        help='Simulation times (s) (Default: 10.0)')
-    parser.add_argument('--dt', type=float, default=0.05,
-                        help='Times step (s) (Default: 0.01)')
-    parser.add_argument('--plot', action='store_true',
-                        help='Only Result')
-    parser.add_argument('--initial_attitude', type=float, nargs=3, default=[0, 0.2, 0],
-                        help='Initial Attitude [roll pitch yaw] (Default: [0 0 0])')
-    
-    
-    args = parser.parse_args()
-    
-    simulator = QuadrotorSimulator(args.initial, args.target, args.initial_attitude)
-    simulator.dt = args.dt
-    simulator.max_time = args.time
-    
-    print(f"Run initial{args.initial} to {args.target} \n intitail attitude {args.initial_attitude}" )
-    start_time = time.time()
-    simulator.run()
-    end_time = time.time()
-
-    if args.plot:
-        simulator.plot_results()
-    else:
-        simulator.animate()
-
-if __name__ == "__main__":
-    main()
->>>>>>> faa1c16c
+        plt.show()